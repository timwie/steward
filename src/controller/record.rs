--- conflicted
+++ resolved
@@ -1,11 +1,8 @@
 use std::collections::HashMap;
 use std::sync::Arc;
 
-<<<<<<< HEAD
 use chrono::Utc;
-=======
 use futures::future::join_all;
->>>>>>> 05f49c50
 use tokio::sync::{RwLock, RwLockReadGuard};
 
 use async_trait::async_trait;
@@ -234,9 +231,8 @@
         records_state.nb_records = nb_records;
         records_state.pbs.clear();
 
-<<<<<<< HEAD
-        let live_players = self.live_players.lock().await;
-        let all_logins = live_players
+        let players_state = self.live_players.lock().await;
+        let all_logins = players_state
             .info_all()
             .iter()
             .map(|info| info.login.as_str())
@@ -248,19 +244,8 @@
             .expect("failed to load player PBs");
 
         for pb in pbs {
-            if let Some(uid) = live_players.uid(&pb.player_login) {
-                state.pbs.insert(*uid, pb);
-=======
-        let players_state = self.live_players.lock().await;
-        for player_info in players_state.info_all() {
-            let maybe_pb = self
-                .db
-                .player_record(&loaded_map.uid, &player_info.login)
-                .await
-                .expect("failed to load player PB");
-            if let Some(pb) = maybe_pb {
-                records_state.pbs.insert(player_info.uid, pb);
->>>>>>> 05f49c50
+            if let Some(uid) = players_state.uid(&pb.player_login) {
+                records_state.pbs.insert(*uid, pb);
             }
         }
     }
