use std::fs::File;
use std::io::Write;
use std::ops::Deref;
use std::path::Path;
use std::sync::Arc;

use chrono::Utc;
use tokio::sync::{RwLock, RwLockReadGuard};

use async_trait::async_trait;

use crate::chat::PlaylistCommandError;
use crate::controller::LiveSettings;
use crate::database::{Database, Map, MapEvidence};
use crate::event::PlaylistDiff;
use crate::network::{exchange_map, ExchangeError};
use crate::server::{GameString, Server};

/// Use to lookup the current playlist, and the map that is currently being played.
#[async_trait]
pub trait LivePlaylist: Send + Sync {
    /// While holding this guard, the state is read-only, and can be referenced.
    async fn lock(&self) -> RwLockReadGuard<'_, PlaylistState>;

    /// The playlist index of the current map.
    async fn current_index(&self) -> Option<usize> {
        self.lock().await.curr_index
    }

    /// The number of maps in the playlist.
    async fn nb_maps(&self) -> usize {
        self.lock().await.playlist.len()
    }

    /// The map that is currently being played.
    async fn current_map(&self) -> Option<Map> {
        self.lock().await.current_map().cloned()
    }

    /// The UID of the map that is currently being played.
    async fn current_map_uid(&self) -> Option<String> {
        self.lock()
            .await
            .current_map()
            .map(|map| map.uid.to_string())
    }

    /// The playlist index of the specified map, or `None` if that
    /// map is not in the playlist.
    async fn index_of(&self, map_uid: &str) -> Option<usize> {
        self.lock().await.index_of(map_uid)
    }
}

pub struct PlaylistState {
    /// All maps in the playlist.
    playlist: Vec<Map>,

    /// The playlist index of the current map, or `None` if the current map
    /// is not part of the playlist anymore.
    curr_index: Option<usize>,
}

impl PlaylistState {
    /// All maps in the playlist.
    pub fn maps(&self) -> &Vec<Map> {
        &self.playlist
    }

    /// The playlist index of the current map.
    pub fn current_index(&self) -> Option<usize> {
        self.curr_index
    }

    /// The map at the given playlist index, or `None` if
    /// there is no such index.
    pub fn at_index(&self, index: usize) -> Option<&Map> {
        self.playlist.get(index)
    }

    /// The playlist index of the specified map, or `None` if that
    /// map is not in the playlist.
    pub fn index_of(&self, map_uid: &str) -> Option<usize> {
        self.playlist
            .iter()
            .enumerate()
            .find(|(_, m)| m.uid == map_uid)
            .map(|(idx, _)| idx)
    }

    /// The UID of the map that is currently being played.
    pub fn current_map(&self) -> Option<&Map> {
        self.curr_index.and_then(|idx| self.playlist.get(idx))
    }
}

#[derive(Clone)]
pub struct PlaylistController {
    state: Arc<RwLock<PlaylistState>>,
    server: Arc<dyn Server>,
    db: Arc<dyn Database>,
    live_settings: Arc<dyn LiveSettings>,
}

impl PlaylistController {
    pub async fn init(
        server: &Arc<dyn Server>,
        db: &Arc<dyn Database>,
        live_settings: &Arc<dyn LiveSettings>,
    ) -> Self {
        let playlist = db
            .playlist()
            .await
            .expect("failed to load maps from database");

        if playlist.is_empty() {
            panic!("playlist is empty")
        }

        // Make sure the playlist of state & game are the same.
        let playlist_files = playlist.iter().map(|m| m.file_name.deref()).collect();
        server.playlist_replace(playlist_files).await;

        let curr_index = server.playlist_current_index().await;

        // Change map if the current one is not part of the playlist.
        if curr_index.is_none() {
            server.end_map().await;
        }

        let state = PlaylistState {
            playlist,
            curr_index,
        };

        PlaylistController {
            state: Arc::new(RwLock::new(state)),
            server: server.clone(),
            db: db.clone(),
            live_settings: live_settings.clone(),
        }
    }

    /// Set the current playlist index to the one of the next map.
    pub async fn set_index(&self, next_index: usize) {
        let mut state = self.state.write().await;
        state.curr_index = Some(next_index);
    }

    /// Add the specified map to the server playlist.
    pub async fn add(&self, map_uid: &str) -> Result<PlaylistDiff, PlaylistCommandError> {
        let mut state = self.state.write().await;

        if state.index_of(map_uid).is_some() {
            return Err(PlaylistCommandError::MapAlreadyAdded);
        }

        // 1. add to db playlist
        let maybe_map = self
            .db
            .playlist_add(map_uid)
            .await
            .expect("failed to enable map");

        let map = match maybe_map {
            Some(map) => map,
            None => return Err(PlaylistCommandError::UnknownUid),
        };

        // 2. add to server playlist
        self.server
            .playlist_add(&map.file_name)
            .await
            .expect("tried to add duplicate map to playlist");

        // 3. add to controller playlist
        state.playlist.push(map.clone());

        log::info!(
            "added '{}' ({}) to the playlist",
            map.name.plain(),
            &map.uid
        );
        Ok(PlaylistDiff::Append(map))
    }

    /// Remove the specified map from the server playlist.
    pub async fn remove(&self, map_uid: &str) -> Result<PlaylistDiff, PlaylistCommandError> {
        let mut state = self.state.write().await;

        let can_disable = state.playlist.iter().any(|map| map.uid != map_uid);

        if !can_disable {
            return Err(PlaylistCommandError::CannotDisableAllMaps);
        }

        let map_index = match state.index_of(map_uid) {
            Some(index) => index,
            None => return Err(PlaylistCommandError::MapAlreadyRemoved),
        };

        // 1. remove from db playlist
        let maybe_map = self
            .db
            .playlist_remove(map_uid)
            .await
            .expect("failed to disable map");

        let map = match maybe_map {
            Some(map) => map,
            None => return Err(PlaylistCommandError::UnknownUid),
        };

        // 2. remove from server playlist
        self.server
            .playlist_remove(&map.file_name)
            .await
            .expect("cannot remove that map from playlist");

        // 3. remove from controller playlist
        if state.curr_index == Some(map_index) {
            state.curr_index = None;
        }
        state.playlist.remove(map_index);

        log::info!(
            "remove '{}' ({}) from the playlist",
            map.name.plain(),
            &map.uid
        );
        Ok(PlaylistDiff::Remove {
            was_index: map_index,
            map,
        })
    }

    /// Download a map from [trackmania.exchange](https://trackmania.exchange/),
    /// and add it to the playlist.
    ///
    /// The ID is either its ID on the website (a number), or
    /// its UID (encoded in the GBX file's header).
    pub async fn import_map(&self, map_id: &str) -> Result<PlaylistDiff, PlaylistCommandError> {
        let import_map = match exchange_map(map_id).await {
            Ok(import_map) => import_map,
            Err(ExchangeError::UnknownId) => return Err(PlaylistCommandError::UnknownImportId),
            Err(err) => return Err(PlaylistCommandError::MapImportFailed(Box::new(err))),
        };

        let is_already_imported = self
            .db
            .map(&import_map.metadata.uid)
            .await
            .expect("failed to lookup map")
            .is_some();
        if is_already_imported {
            return Err(PlaylistCommandError::MapAlreadyImported);
        }

        let maps_dir = self.live_settings.maps_dir().await;
        let file_name = format!(
            "{}.{}.Map.gbx",
            &import_map.metadata.name_plain.trim(),
            &import_map.metadata.uid
        );

        let write_file_res = File::create(Path::new(&maps_dir).join(&file_name))
            .and_then(|mut file| file.write_all(&import_map.data));
        if let Err(err) = write_file_res {
            log::error!("failed to write imported map to disk: {:?}", err);
            return Err(PlaylistCommandError::MapImportFailed(Box::new(err)));
        }

        // 1. add to server playlist
        self.server
            .playlist_add(&file_name)
            .await
            .expect("tried to add duplicate map to playlist");

        let map_info = self
            .server
            .map(&file_name)
            .await
            .expect("tried to fetch map info of unknown map");

        let db_map = Map {
            uid: import_map.metadata.uid,
            file_name,
            name: GameString::from(import_map.metadata.name.trim().to_string()),
            author_login: map_info.author_login,
<<<<<<< HEAD
            added_since: Utc::now().naive_utc(),
=======
            author_millis: map_info.author_millis,
            added_since: SystemTime::now(),
>>>>>>> 83d2d791
            in_playlist: true,
            exchange_id: Some(import_map.metadata.exchange_id),
        };

        let map_evidence = MapEvidence {
            metadata: db_map.clone(),
            data: import_map.data,
        };

        // 2. add to db playlist
        self.db
            .upsert_map(&map_evidence)
            .await
            .expect("failed to insert map into database");

        // 3. add to controller playlist
        self.state.write().await.playlist.push(db_map.clone());

        log::info!(
            "imported map '{}' ({}) into the playlist",
            db_map.name.plain(),
            &db_map.uid
        );
        Ok(PlaylistDiff::AppendNew(db_map))
    }
}

#[async_trait]
impl LivePlaylist for PlaylistController {
    async fn lock(&self) -> RwLockReadGuard<'_, PlaylistState> {
        self.state.read().await
    }
}<|MERGE_RESOLUTION|>--- conflicted
+++ resolved
@@ -287,12 +287,8 @@
             file_name,
             name: GameString::from(import_map.metadata.name.trim().to_string()),
             author_login: map_info.author_login,
-<<<<<<< HEAD
             added_since: Utc::now().naive_utc(),
-=======
             author_millis: map_info.author_millis,
-            added_since: SystemTime::now(),
->>>>>>> 83d2d791
             in_playlist: true,
             exchange_id: Some(import_map.metadata.exchange_id),
         };
