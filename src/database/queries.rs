--- conflicted
+++ resolved
@@ -145,13 +145,14 @@
     use std::collections::{HashMap, HashSet};
     use std::sync::Arc;
 
+    use chrono::Utc;
+
     use async_trait::async_trait;
 
     use crate::database::Database;
     use crate::server::GameString;
 
     use super::*;
-    use chrono::Utc;
 
     pub struct MockDatabase {
         pub maps: Vec<MapEvidence>,
@@ -186,12 +187,8 @@
                     file_name: "".to_string(),
                     name: GameString::from("".to_string()),
                     author_login: "".to_string(),
-<<<<<<< HEAD
                     added_since: Utc::now().naive_utc(),
-=======
                     author_millis: 0,
-                    added_since: SystemTime::now(),
->>>>>>> 83d2d791
                     in_playlist,
                     exchange_id: None,
                 },
